--- conflicted
+++ resolved
@@ -91,13 +91,9 @@
 # Autotest server operators *really should* set this to True, specially if
 # using ssh_engine 'paramiko'.
 require_atfork_module: False
-<<<<<<< HEAD
-client_autodir_paths: /home/autotest
-=======
 # Set to False to disable ssh-agent usage with paramiko
 use_sshagent_with_paramiko: True
-
->>>>>>> f3d3e52e
+client_autodir_paths: /home/autotest
 
 [PACKAGES]
 serve_packages_from_autoserv: True